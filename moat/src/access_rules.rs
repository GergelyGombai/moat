use hyper::StatusCode;
use serde::{Deserialize, Serialize};
use std::collections::HashMap;
use std::net::{Ipv4Addr, Ipv6Addr};
use std::str::FromStr;
use std::sync::Arc;
use tokio::select;
use tokio::task::JoinHandle;
use tokio::time::{Duration, MissedTickBehavior, interval};

use crate::bpf;
use crate::firewall::{Firewall, MOATFirewall};

#[derive(Debug, Clone, Deserialize, Serialize)]
struct AccessRulesApiResponse {
    #[serde(deserialize_with = "deserialize_rules_data")]
    pub data: Vec<Rule>,
    pub limit: Option<i32>,
    pub page: Option<i32>,
    pub success: bool,
    pub total: Option<i32>,
}

#[derive(Debug, Clone, Deserialize, Serialize)]
struct Rule {
    pub allow: RuleSet,
    pub block: RuleSet,
    pub created_at: chrono::DateTime<chrono::Utc>,
    pub description: String,
    pub id: String,
    #[serde(rename = "is_active")]
    pub is_active: bool,
    pub name: String,
    pub updated_at: chrono::DateTime<chrono::Utc>,
}

#[derive(Debug, Clone, Deserialize, Serialize)]
struct RuleSet {
    pub asn: Vec<HashMap<String, Vec<String>>>,
    pub country: Vec<HashMap<String, Vec<String>>>,
    pub ips: Vec<String>,
}

pub type Details = serde_json::Value;

#[derive(Debug, Clone, Deserialize, Serialize)]
struct ErrorResponse {
    pub details: Details,
    pub error: String,
    pub success: bool,
}

// Accept both list and single-object shapes for `data` and normalize to Vec<Rule>
fn deserialize_rules_data<'de, D>(deserializer: D) -> Result<Vec<Rule>, D::Error>
where
    D: serde::de::Deserializer<'de>,
{
    #[derive(Deserialize)]
    #[serde(untagged)]
    enum RulesDataInternal {
        Many(Vec<Rule>),
        One(Rule),
    }

    let v = RulesDataInternal::deserialize(deserializer)?;
    Ok(match v {
        RulesDataInternal::Many(rules) => rules,
        RulesDataInternal::One(rule) => vec![rule],
    })
}

async fn fetch_access_rules(
    base_url: String,
    api_key: String,
    rule_id: String,
) -> Result<AccessRulesApiResponse, Box<dyn std::error::Error>> {
    let client = reqwest::Client::new();
    let url = format!("{}/access-rules/{}", base_url, rule_id);

    let response = client
        .get(url)
        .header("Authorization", format!("Bearer {}", api_key))
        .query(&[("resolve", "true")])
        .send()
        .await?;

    // let status = response.status();
    // eprintln!("response: {:?}", status);

    // let response_text = response.text().await?;
    // eprintln!("response: {:?}", response_text);

    match response.status() {
        StatusCode::OK => {
            let body: AccessRulesApiResponse = serde_json::from_str(&response.text().await?)?;
            Ok(body)
        }
        StatusCode::BAD_REQUEST | StatusCode::NOT_FOUND | StatusCode::INTERNAL_SERVER_ERROR => {
            let body: ErrorResponse = serde_json::from_str(&response.text().await?)?;
            Err(format!("API Error: {}", body.error).into())
        }
<<<<<<< HEAD
        status => {
            Err(format!("Unexpected API status code: {} - {}", status.as_u16(), status.canonical_reason().unwrap_or("Unknown")).into())
        }
=======
        status => Err(format!(
            "Unexpected API status code: {} - {}",
            status.as_u16(),
            status.canonical_reason().unwrap_or("Unknown")
        )
        .into()),
>>>>>>> ca0508fe
    }
}

/// Start a background task that fetches access rules every 10 seconds and
/// applies them to the `banned_ips` BPF map in the provided skeleton.
///
/// Contract:
/// - Inputs: `banned_ip_map` is the BPF LPM_TRIE for banned IPv4s (key = lpm_key, value = u8 flag)
///   `api_key` is the ArxIgnis API key
///   `shutdown` is a watch receiver that signals graceful shutdown when set to true
/// - Behavior: Runs immediately, then every 10s; on fetch error, logs and continues
/// - Returns: JoinHandle for the spawned task
pub fn start_access_rules_updater(
    base_url: String,
    skel: Option<Arc<bpf::FilterSkel<'static>>>,
    api_key: String,
    rule_id: String,
    mut shutdown: tokio::sync::watch::Receiver<bool>,
) -> JoinHandle<()> {
    tokio::spawn(async move {
        let mut ticker = interval(Duration::from_secs(10));
        ticker.set_missed_tick_behavior(MissedTickBehavior::Delay);

        if let Err(e) = fetch_and_apply(base_url.clone(), api_key.clone(), rule_id.clone(), skel.as_ref()).await {
            eprintln!("initial access rules update failed: {e}");
        }

        loop {
            select! {
                _ = shutdown.changed() => {
                    if *shutdown.borrow() { break; }
                }
                _ = ticker.tick() => {
                    if let Err(e) = fetch_and_apply(base_url.clone(), api_key.clone(), rule_id.clone(), skel.as_ref()).await {
                        eprintln!("periodic access rules update failed: {e}");
                    }
                }
            }
        }
    })
}

async fn fetch_and_apply(
    base_url: String,
    api_key: String,
    rule_id: String,
    skel: Option<&Arc<bpf::FilterSkel<'static>>>,
) -> Result<(), Box<dyn std::error::Error>> {
    let resp = fetch_access_rules(base_url.clone(), api_key.clone(), rule_id.clone()).await?;
    if let Some(s) = skel {
        apply_rules_to_skel(s, &resp)?;
    }
    Ok(())
}

fn apply_rules_to_skel(
    skel: &bpf::FilterSkel<'_>,
    resp: &AccessRulesApiResponse,
) -> Result<(), Box<dyn std::error::Error>> {
    use std::collections::HashSet;

    println!("started applying rules");

    // Helper: parse IPv4 or IPv4/CIDR into (network, prefix)
    fn parse_ipv4_ip_or_cidr(entry: &str) -> Option<(Ipv4Addr, u32)> {
        let s = entry.trim();
        if s.is_empty() {
            return None;
        }
        if s.contains(':') {
            // IPv6 not supported by IPv4 map
            return None;
        }
        if !s.contains('/') {
            return Ipv4Addr::from_str(s).ok().map(|ip| (ip, 32));
        }
        let mut parts = s.split('/');
        let ip_str = parts.next()?.trim();
        let prefix_str = parts.next()?.trim();
        if parts.next().is_some() {
            // malformed
            return None;
        }
        let ip = Ipv4Addr::from_str(ip_str).ok()?;
        let prefix: u32 = prefix_str.parse::<u8>().ok()? as u32;
        if prefix > 32 {
            return None;
        }
        let ip_u32 = u32::from(ip);
        let mask = if prefix == 0 {
            0
        } else {
            u32::MAX.checked_shl(32 - prefix).unwrap_or(0)
        };
        let net = Ipv4Addr::from(ip_u32 & mask);
        Some((net, prefix))
    }

    // Helper: parse IPv6 or IPv6/CIDR into (network, prefix)
    fn parse_ipv6_ip_or_cidr(entry: &str) -> Option<(Ipv6Addr, u32)> {
        let s = entry.trim();
        if s.is_empty() {
            return None;
        }
        if !s.contains(':') {
            // IPv4 not supported by IPv6 map
            return None;
        }
        if !s.contains('/') {
            return Ipv6Addr::from_str(s).ok().map(|ip| (ip, 128));
        }
        let mut parts = s.split('/');
        let ip_str = parts.next()?.trim();
        let prefix_str = parts.next()?.trim();
        if parts.next().is_some() {
            // malformed
            return None;
        }
        let ip = Ipv6Addr::from_str(ip_str).ok()?;
        let prefix: u32 = prefix_str.parse::<u8>().ok()? as u32;
        if prefix > 128 {
            return None;
        }
        Some((ip, prefix))
    }

    let mut to_block: HashSet<(Ipv4Addr, u32)> = HashSet::new();
    let mut to_block_v6: HashSet<(Ipv6Addr, u32)> = HashSet::new();

    for rule in &resp.data {
        if !rule.is_active {
            continue;
        }

        // Parse block.ips
        for ip_str in &rule.block.ips {
            if ip_str.contains(':') {
                // IPv6 address
                if let Some((net, prefix)) = parse_ipv6_ip_or_cidr(ip_str) {
                    to_block_v6.insert((net, prefix));
                } else {
                    eprintln!("invalid IPv6 ip/cidr ignored: {}", ip_str);
                }
            } else {
                // IPv4 address
                if let Some((net, prefix)) = parse_ipv4_ip_or_cidr(ip_str) {
                    to_block.insert((net, prefix));
                } else {
                    eprintln!("invalid IPv4 ip/cidr ignored: {}", ip_str);
                }
            }
        }

        // Parse block.country values
        for country_map in &rule.block.country {
            for (_cc, list) in country_map.iter() {
                for ip_str in list {
                    if ip_str.contains(':') {
                        // IPv6 address
                        if let Some((net, prefix)) = parse_ipv6_ip_or_cidr(ip_str) {
                            to_block_v6.insert((net, prefix));
                        } else {
                            eprintln!("invalid IPv6 ip/cidr ignored: {}", ip_str);
                        }
                    } else {
                        // IPv4 address
                        if let Some((net, prefix)) = parse_ipv4_ip_or_cidr(ip_str) {
                            to_block.insert((net, prefix));
                        } else {
                            eprintln!("invalid IPv4 ip/cidr ignored: {}", ip_str);
                        }
                    }
                }
            }
        }

        // Parse block.asn values
        for asn_map in &rule.block.asn {
            for (_asn, list) in asn_map.iter() {
                for ip_str in list {
                    if ip_str.contains(':') {
                        // IPv6 address
                        if let Some((net, prefix)) = parse_ipv6_ip_or_cidr(ip_str) {
                            to_block_v6.insert((net, prefix));
                        } else {
                            eprintln!("invalid IPv6 ip/cidr ignored: {}", ip_str);
                        }
                    } else {
                        // IPv4 address
                        if let Some((net, prefix)) = parse_ipv4_ip_or_cidr(ip_str) {
                            to_block.insert((net, prefix));
                        } else {
                            eprintln!("invalid IPv4 ip/cidr ignored: {}", ip_str);
                        }
                    }
                }
            }
        }
    }

    let mut fw = MOATFirewall::new(skel);

    // Apply IPv4 bans
    for (net, prefix) in to_block {
        if let Err(e) = fw.ban_ip(net, prefix) {
            eprintln!("map update failed for {}/{}: {}", net, prefix, e);
        }
        // else {
        //     println!("Added IPv4 {}/{} to banned", net, prefix);
        // }
    }

    // Apply IPv6 bans
    for (net, prefix) in to_block_v6 {
        // println!("adding IPv6 {}/{} to map", net, prefix);
        if let Err(e) = fw.ban_ipv6(net, prefix) {
            eprintln!("IPv6 map update failed for {}/{}: {}", net, prefix, e);
        }
        // else {
        //     println!("Added IPv6 {}/{} to banned", net, prefix);
        // }
    }

    Ok(())
}<|MERGE_RESOLUTION|>--- conflicted
+++ resolved
@@ -99,18 +99,14 @@
             let body: ErrorResponse = serde_json::from_str(&response.text().await?)?;
             Err(format!("API Error: {}", body.error).into())
         }
-<<<<<<< HEAD
-        status => {
-            Err(format!("Unexpected API status code: {} - {}", status.as_u16(), status.canonical_reason().unwrap_or("Unknown")).into())
-        }
-=======
+
         status => Err(format!(
             "Unexpected API status code: {} - {}",
             status.as_u16(),
             status.canonical_reason().unwrap_or("Unknown")
         )
         .into()),
->>>>>>> ca0508fe
+
     }
 }
 
