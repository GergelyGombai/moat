--- conflicted
+++ resolved
@@ -728,11 +728,7 @@
             store.insert(challenge.token.clone(), key_auth.clone());
         }
 
-<<<<<<< HEAD
-        println!("✓ Domain '{}': Set HTTP-01 challenge for token: {}", domain, challenge.token);
-=======
         log::info!("Set HTTP-01 challenge for token: {}", challenge.token);
->>>>>>> 65700a55
 
         // Notify ACME server to validate
         match order.set_challenge_ready(&challenge.url).await {
@@ -839,8 +835,6 @@
         }
     };
 
-<<<<<<< HEAD
-=======
     if state.status == OrderStatus::Invalid {
         log::warn!("Order became invalid after {} tries and status: {:?}", tries, state.status);
         return Err(anyhow!("Order became invalid after {} tries and status: {:?}", tries, state.status));
@@ -848,7 +842,6 @@
 
     log::info!("Order status: Ready");
 
->>>>>>> 65700a55
     // Generate private key and CSR
     let private_key = rcgen::KeyPair::generate()?;
 
@@ -1091,11 +1084,7 @@
         }
     });
 
-<<<<<<< HEAD
-    println!("{}", serde_json::to_string_pretty(&access_log)?);
-=======
     log::info!("{}", serde_json::to_string(&access_log)?);
->>>>>>> 65700a55
     Ok(())
 }
 
@@ -1157,8 +1146,6 @@
 
     match forward_to_upstream_with_body(&req_parts, req_body_bytes.clone(), ctx.clone()).await {
         Ok(response) => {
-<<<<<<< HEAD
-=======
             // Capture response body for logging
             let (response_parts, response_body) = response.into_parts();
             let response_body_bytes = match response_body.collect().await {
@@ -1172,7 +1159,6 @@
             // Reconstruct response
             let response = Response::from_parts(response_parts, Full::new(response_body_bytes.clone()).map_err(|never| match never {}).boxed());
 
->>>>>>> 65700a55
             // Log successful requests
             if let Err(e) = log_access_request_with_body(
                 &req_parts,
@@ -1248,13 +1234,8 @@
                 };
                 let ctx_clone = ctx.clone();
                 let tls_state_clone = tls_state.clone();
-<<<<<<< HEAD
-                let config_with_cert = server_config.clone();
-                let skel_clone = skel.clone();
-=======
                 let server_config_clone = server_config.clone();
                 let skels_clone = skels.clone();
->>>>>>> 65700a55
                 tokio::spawn(async move {
                     let stream = match FingerprintTcpStream::new(stream).await {
                         Ok(s) => {
@@ -1297,13 +1278,8 @@
 
                             match start.into_stream(config_with_cert.config.clone()).await {
                                 Ok(tls_stream) => {
-<<<<<<< HEAD
-                                    if let Err(err) = serve_proxy_conn(tls_stream, Some(peer_addr), ctx_clone.clone(), fingerprint.as_ref(), config_with_cert.cert_info.clone()).await {
-                                        eprintln!("TLS proxy error from {peer_addr}: {err:?}");
-=======
                                     if let Err(err) = serve_proxy_conn(tls_stream, Some(peer_addr), ctx_clone.clone(), fingerprint.as_ref(), server_config_clone.cert_info.clone()).await {
                                     log::error!("TLS proxy error from {peer_addr}: {err:?}");
->>>>>>> 65700a55
                                         tls_state_clone
                                             .set_error_detail(format!("last connection error: {err}"))
                                             .await;
